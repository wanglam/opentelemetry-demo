# Copyright The OpenTelemetry Authors
# SPDX-License-Identifier: Apache-2.0

version: "3.9"
x-default-logging: &logging
  driver: "json-file"
  options:
    max-size: "5m"
    max-file: "2"

volumes:
  opensearch-data1:
  opensearch-data2:

networks:
  opensearch-otel-demo:

services:
  # ******************
  # Core Demo Services
  # ******************
  # Accounting service
  accountingservice:
    image: ${IMAGE_NAME}:${IMAGE_VERSION}-accountingservice
    container_name: accounting-service
    build:
      context: ./
      dockerfile: ./src/accountingservice/Dockerfile
      cache_from:
        - ${IMAGE_NAME}:${IMAGE_VERSION}-accountingservice
    deploy:
      resources:
        limits:
          memory: 20M
    restart: unless-stopped
    environment:
      - KAFKA_SERVICE_ADDR
      - OTEL_EXPORTER_OTLP_ENDPOINT
      - OTEL_EXPORTER_OTLP_METRICS_TEMPORALITY_PREFERENCE
      - OTEL_RESOURCE_ATTRIBUTES
      - OTEL_SERVICE_NAME=accountingservice
    depends_on:
      otelcol:
        condition: service_started
      kafka:
        condition: service_healthy
    logging: *logging
    networks:
      - opensearch-otel-demo

  # AdService
  adservice:
    image: ${IMAGE_NAME}:${IMAGE_VERSION}-adservice
    container_name: ad-service
    build:
      context: ./
      dockerfile: ./src/adservice/Dockerfile
      cache_from:
        - ${IMAGE_NAME}:${IMAGE_VERSION}-adservice
    deploy:
      resources:
        limits:
          memory: 300M
    restart: unless-stopped
    ports:
      - "${AD_SERVICE_PORT}"
    environment:
      - AD_SERVICE_PORT
      - FEATURE_FLAG_GRPC_SERVICE_ADDR
      - OTEL_EXPORTER_OTLP_ENDPOINT
      - OTEL_EXPORTER_OTLP_METRICS_TEMPORALITY_PREFERENCE
      - OTEL_RESOURCE_ATTRIBUTES
      - OTEL_LOGS_EXPORTER=otlp
      - OTEL_SERVICE_NAME=adservice
    depends_on:
      otelcol:
        condition: service_started
    logging: *logging
    networks:
      - opensearch-otel-demo

  # Cart service
  cartservice:
    image: ${IMAGE_NAME}:${IMAGE_VERSION}-cartservice
    container_name: cart-service
    build:
      context: ./
      dockerfile: ./src/cartservice/src/Dockerfile
      cache_from:
        - ${IMAGE_NAME}:${IMAGE_VERSION}-cartservice
    deploy:
      resources:
        limits:
          memory: 160M
    restart: unless-stopped
    ports:
      - "${CART_SERVICE_PORT}"
    environment:
      - CART_SERVICE_PORT
      - REDIS_ADDR
      - OTEL_EXPORTER_OTLP_ENDPOINT
      - OTEL_RESOURCE_ATTRIBUTES
      - OTEL_SERVICE_NAME=cartservice
      - ASPNETCORE_URLS=http://*:${CART_SERVICE_PORT}
    depends_on:
      redis-cart:
        condition: service_started
      otelcol:
        condition: service_started
    logging: *logging
    networks:
      - opensearch-otel-demo

  # Checkout service
  checkoutservice:
    image: ${IMAGE_NAME}:${IMAGE_VERSION}-checkoutservice
    container_name: checkout-service
    build:
      context: ./
      dockerfile: ./src/checkoutservice/Dockerfile
      cache_from:
        - ${IMAGE_NAME}:${IMAGE_VERSION}-checkoutservice
    deploy:
      resources:
        limits:
          memory: 20M
    restart: unless-stopped
    ports:
      - "${CHECKOUT_SERVICE_PORT}"
    environment:
      - CHECKOUT_SERVICE_PORT
      - CART_SERVICE_ADDR
      - CURRENCY_SERVICE_ADDR
      - EMAIL_SERVICE_ADDR
      - PAYMENT_SERVICE_ADDR
      - PRODUCT_CATALOG_SERVICE_ADDR
      - SHIPPING_SERVICE_ADDR
      - KAFKA_SERVICE_ADDR
      - OTEL_EXPORTER_OTLP_ENDPOINT
      - OTEL_EXPORTER_OTLP_METRICS_TEMPORALITY_PREFERENCE
      - OTEL_RESOURCE_ATTRIBUTES
      - OTEL_SERVICE_NAME=checkoutservice
    depends_on:
      cartservice:
        condition: service_started
      currencyservice:
        condition: service_started
      emailservice:
        condition: service_started
      paymentservice:
        condition: service_started
      productcatalogservice:
        condition: service_started
      shippingservice:
        condition: service_started
      otelcol:
        condition: service_started
      kafka:
        condition: service_healthy
    logging: *logging
    networks:
      - opensearch-otel-demo

  # Currency service
  currencyservice:
    image: ${IMAGE_NAME}:${IMAGE_VERSION}-currencyservice
    container_name: currency-service
    build:
      context: ./src/currencyservice
      cache_from:
        - ${IMAGE_NAME}:${IMAGE_VERSION}-currencyservice
      args:
        - GRPC_VERSION=1.46.0
        - OPENTELEMETRY_VERSION=1.5.0
    deploy:
      resources:
        limits:
          memory: 20M
    restart: unless-stopped
    ports:
      - "${CURRENCY_SERVICE_PORT}"
    environment:
      - CURRENCY_SERVICE_PORT
      - OTEL_EXPORTER_OTLP_ENDPOINT
      - OTEL_RESOURCE_ATTRIBUTES=${OTEL_RESOURCE_ATTRIBUTES},service.name=currencyservice # The C++ SDK does not support OTEL_SERVICE_NAME
    depends_on:
      otelcol:
        condition: service_started
    logging: *logging
    networks:
      - opensearch-otel-demo

  # Email service
  emailservice:
    image: ${IMAGE_NAME}:${IMAGE_VERSION}-emailservice
    container_name: email-service
    build:
      context: ./src/emailservice
      cache_from:
        - ${IMAGE_NAME}:${IMAGE_VERSION}-emailservice
    deploy:
      resources:
        limits:
          memory: 100M
    restart: unless-stopped
    ports:
      - "${EMAIL_SERVICE_PORT}"
    environment:
      - APP_ENV=production
      - EMAIL_SERVICE_PORT
      - OTEL_EXPORTER_OTLP_TRACES_ENDPOINT=http://${OTEL_COLLECTOR_HOST}:4318/v1/traces
      - OTEL_RESOURCE_ATTRIBUTES
      - OTEL_SERVICE_NAME=emailservice
    depends_on:
      otelcol:
        condition: service_started
    logging: *logging
    networks:
      - opensearch-otel-demo

  # Feature Flag service
  featureflagservice:
    image: ${IMAGE_NAME}:${IMAGE_VERSION}-featureflagservice
    container_name: feature-flag-service
    build:
      context: ./
      dockerfile: ./src/featureflagservice/Dockerfile
      cache_from:
        - ${IMAGE_NAME}:${IMAGE_VERSION}-featureflagservice
    deploy:
      resources:
        limits:
          memory: 175M
    restart: unless-stopped
    ports:
      - "${FEATURE_FLAG_SERVICE_PORT}:${FEATURE_FLAG_SERVICE_PORT}" # Feature Flag Service UI
      - "${FEATURE_FLAG_GRPC_SERVICE_PORT}" # Feature Flag Service gRPC API
    environment:
      - FEATURE_FLAG_SERVICE_PORT
      - FEATURE_FLAG_GRPC_SERVICE_PORT
      - OTEL_EXPORTER_OTLP_ENDPOINT
      - OTEL_EXPORTER_OTLP_TRACES_PROTOCOL=grpc
      - OTEL_SERVICE_NAME=featureflagservice
      - DATABASE_URL=ecto://ffs:ffs@ffs_postgres:5432/ffs
    healthcheck:
      test: ["CMD", "curl", "-H", "baggage: synthetic_request=true", "-f", "http://localhost:${FEATURE_FLAG_SERVICE_PORT}"]
    depends_on:
      ffs_postgres:
        condition: service_healthy
    logging: *logging
    networks:
      - opensearch-otel-demo

  # Fraud Detection service
  frauddetectionservice:
    image: ${IMAGE_NAME}:${IMAGE_VERSION}-frauddetectionservice
    container_name: frauddetection-service
    build:
      context: ./
      dockerfile: ./src/frauddetectionservice/Dockerfile
      cache_from:
        - ${IMAGE_NAME}:${IMAGE_VERSION}-frauddetectionservice
    deploy:
      resources:
        limits:
          memory: 200M
    restart: unless-stopped
    environment:
      - KAFKA_SERVICE_ADDR
      - OTEL_EXPORTER_OTLP_ENDPOINT
      - OTEL_EXPORTER_OTLP_METRICS_TEMPORALITY_PREFERENCE
      - OTEL_RESOURCE_ATTRIBUTES
      - OTEL_SERVICE_NAME=frauddetectionservice
    depends_on:
      otelcol:
        condition: service_started
      kafka:
        condition: service_healthy
    logging: *logging
    networks:
      - opensearch-otel-demo

  # Frontend
  frontend:
    image: ${IMAGE_NAME}:${IMAGE_VERSION}-frontend
    container_name: frontend
    build:
      context: ./
      dockerfile: ./src/frontend/Dockerfile
      cache_from:
        - ${IMAGE_NAME}:${IMAGE_VERSION}-frontend
    deploy:
      resources:
        limits:
          memory: 200M
    restart: unless-stopped
    ports:
      - "${FRONTEND_PORT}:${FRONTEND_PORT}"
    environment:
      - PORT=${FRONTEND_PORT}
      - FRONTEND_ADDR
      - AD_SERVICE_ADDR
      - CART_SERVICE_ADDR
      - CHECKOUT_SERVICE_ADDR
      - CURRENCY_SERVICE_ADDR
      - PRODUCT_CATALOG_SERVICE_ADDR
      - RECOMMENDATION_SERVICE_ADDR
      - SHIPPING_SERVICE_ADDR
      - OTEL_EXPORTER_OTLP_ENDPOINT
      - OTEL_RESOURCE_ATTRIBUTES=${OTEL_RESOURCE_ATTRIBUTES}
      - ENV_PLATFORM
      - OTEL_SERVICE_NAME=frontend
      - PUBLIC_OTEL_EXPORTER_OTLP_TRACES_ENDPOINT
      - OTEL_EXPORTER_OTLP_METRICS_TEMPORALITY_PREFERENCE
      - WEB_OTEL_SERVICE_NAME=frontend-web
    depends_on:
      adservice:
        condition: service_started
      cartservice:
        condition: service_started
      checkoutservice:
        condition: service_started
      currencyservice:
        condition: service_started
      productcatalogservice:
        condition: service_started
      quoteservice:
        condition: service_started
      recommendationservice:
        condition: service_started
      shippingservice:
        condition: service_started
      otelcol:
        condition: service_started
    logging: *logging
    networks:
      - opensearch-otel-demo

  # Load Generator
  loadgenerator:
    image: ${IMAGE_NAME}:${IMAGE_VERSION}-loadgenerator
    container_name: load-generator
    build:
      context: ./
      dockerfile: ./src/loadgenerator/Dockerfile
      cache_from:
        - ${IMAGE_NAME}:${IMAGE_VERSION}-loadgenerator
    deploy:
      resources:
        limits:
          memory: 120M
    restart: unless-stopped
    ports:
      - "${LOCUST_WEB_PORT}:${LOCUST_WEB_PORT}"
    environment:
      - LOCUST_WEB_PORT
      - LOCUST_USERS
      - LOCUST_HOST
      - LOCUST_HEADLESS
      - LOCUST_AUTOSTART
      - OTEL_EXPORTER_OTLP_ENDPOINT
      - OTEL_EXPORTER_OTLP_METRICS_TEMPORALITY_PREFERENCE
      - OTEL_RESOURCE_ATTRIBUTES
      - OTEL_SERVICE_NAME=loadgenerator
      - PROTOCOL_BUFFERS_PYTHON_IMPLEMENTATION=python
    depends_on:
      frontend:
        condition: service_started
    logging: *logging
    networks:
      - opensearch-otel-demo

  # Payment service
  paymentservice:
    image: ${IMAGE_NAME}:${IMAGE_VERSION}-paymentservice
    container_name: payment-service
    build:
      context: ./
      dockerfile: ./src/paymentservice/Dockerfile
      cache_from:
        - ${IMAGE_NAME}:${IMAGE_VERSION}-paymentservice
    deploy:
      resources:
        limits:
          memory: 120M
    restart: unless-stopped
    ports:
      - "${PAYMENT_SERVICE_PORT}"
    environment:
      - PAYMENT_SERVICE_PORT
      - OTEL_EXPORTER_OTLP_ENDPOINT
      - OTEL_EXPORTER_OTLP_METRICS_TEMPORALITY_PREFERENCE
      - OTEL_RESOURCE_ATTRIBUTES
      - OTEL_SERVICE_NAME=paymentservice
    depends_on:
      otelcol:
        condition: service_started
    logging: *logging
    networks:
      - opensearch-otel-demo

  # Product Catalog service
  productcatalogservice:
    image: ${IMAGE_NAME}:${IMAGE_VERSION}-productcatalogservice
    container_name: product-catalog-service
    build:
      context: ./
      dockerfile: ./src/productcatalogservice/Dockerfile
      cache_from:
        - ${IMAGE_NAME}:${IMAGE_VERSION}-productcatalogservice
    deploy:
      resources:
        limits:
          memory: 20M
    restart: unless-stopped
    ports:
      - "${PRODUCT_CATALOG_SERVICE_PORT}"
    environment:
      - PRODUCT_CATALOG_SERVICE_PORT
      - FEATURE_FLAG_GRPC_SERVICE_ADDR
      - OTEL_EXPORTER_OTLP_ENDPOINT
      - OTEL_EXPORTER_OTLP_METRICS_TEMPORALITY_PREFERENCE
      - OTEL_RESOURCE_ATTRIBUTES
      - OTEL_SERVICE_NAME=productcatalogservice
    depends_on:
      otelcol:
        condition: service_started
    logging: *logging
    networks:
      - opensearch-otel-demo

  # Quote service
  quoteservice:
    image: ${IMAGE_NAME}:${IMAGE_VERSION}-quoteservice
    container_name: quote-service
    build:
      context: ./
      dockerfile: ./src/quoteservice/Dockerfile
      cache_from:
        - ${IMAGE_NAME}:${IMAGE_VERSION}-quoteservice
    deploy:
      resources:
        limits:
          memory: 40M
    restart: unless-stopped
    ports:
      - "${QUOTE_SERVICE_PORT}"
    environment:
      - FEATURE_FLAG_GRPC_SERVICE_ADDR
      - OTEL_EXPORTER_OTLP_ENDPOINT=http://${OTEL_COLLECTOR_HOST}:4318
      - OTEL_PHP_AUTOLOAD_ENABLED=true
      - QUOTE_SERVICE_PORT
      - OTEL_RESOURCE_ATTRIBUTES
      - OTEL_SERVICE_NAME=quoteservice
      - OTEL_PHP_INTERNAL_METRICS_ENABLED=true
    depends_on:
      otelcol:
        condition: service_started
    logging: *logging
    networks:
      - opensearch-otel-demo

  # Recommendation service
  recommendationservice:
    image: ${IMAGE_NAME}:${IMAGE_VERSION}-recommendationservice
    container_name: recommendation-service
    build:
      context: ./
      dockerfile: ./src/recommendationservice/Dockerfile
      cache_from:
        - ${IMAGE_NAME}:${IMAGE_VERSION}-recommendationservice
    deploy:
      resources:
        limits:
          memory: 500M               # This is high to enable supporting the recommendationCache feature flag use case
    restart: unless-stopped
    ports:
      - "${RECOMMENDATION_SERVICE_PORT}"
    environment:
      - RECOMMENDATION_SERVICE_PORT
      - PRODUCT_CATALOG_SERVICE_ADDR
      - FEATURE_FLAG_GRPC_SERVICE_ADDR
      - OTEL_PYTHON_LOG_CORRELATION=true
      - OTEL_EXPORTER_OTLP_ENDPOINT
      - OTEL_EXPORTER_OTLP_METRICS_TEMPORALITY_PREFERENCE
      - OTEL_RESOURCE_ATTRIBUTES
      - OTEL_SERVICE_NAME=recommendationservice
      - PROTOCOL_BUFFERS_PYTHON_IMPLEMENTATION=python
    depends_on:
      featureflagservice:
        condition: service_started
      productcatalogservice:
        condition: service_started
      otelcol:
        condition: service_started
    logging: *logging
    networks:
      - opensearch-otel-demo

  # Frontend Nginx Proxy service
  nginx:
    image: nginx:latest
    container_name: nginx
    volumes:
      - ./src/nginx-otel/default.conf:/etc/nginx/conf.d/default.conf
    ports:
      - 90:90
    depends_on:
      - frontend
      - fluentbit
      - otelcol
      - loadgenerator
    links:
      - fluentbit
    logging:
      driver: "fluentd"
      options:
        fluentd-address: 127.0.0.1:24224
        tag: nginx.access
    networks:
      - opensearch-otel-demo

  # Fluent-bit logs shipper service
  fluentbit:
    container_name: fluentbit
    image: fluent/fluent-bit:latest
    volumes:
      - ./src/fluent-bit:/fluent-bit/etc
    ports:
      - "24224:24224"
      - "24224:24224/udp"
    depends_on:
      - opensearch-dashboards
    networks:
      - opensearch-otel-demo

  # Shipping service
  shippingservice:
    image: ${IMAGE_NAME}:${IMAGE_VERSION}-shippingservice
    container_name: shipping-service
    build:
      context: ./
      dockerfile: ./src/shippingservice/Dockerfile
      cache_from:
        - ${IMAGE_NAME}:${IMAGE_VERSION}-shippingservice
    deploy:
      resources:
        limits:
          memory: 20M
    restart: unless-stopped
    ports:
      - "${SHIPPING_SERVICE_PORT}"
    environment:
      - SHIPPING_SERVICE_PORT
      - QUOTE_SERVICE_ADDR
      - OTEL_EXPORTER_OTLP_TRACES_ENDPOINT=http://${OTEL_COLLECTOR_HOST}:4317/v1/traces
      - OTEL_RESOURCE_ATTRIBUTES
      - OTEL_SERVICE_NAME=shippingservice
    depends_on:
      otelcol:
        condition: service_started
    logging: *logging
    networks:
      - opensearch-otel-demo

  # ******************
  # Dependent Services
  # ******************
  # Postgres used by Feature Flag service
  ffs_postgres:
    image: postgres:16.0
    container_name: postgres
    user: postgres
    deploy:
      resources:
        limits:
          memory: 120M
    restart: unless-stopped
    environment:
      - POSTGRES_USER=ffs
      - POSTGRES_DB=ffs
      - POSTGRES_PASSWORD=ffs
    healthcheck:
      test: ["CMD-SHELL", "pg_isready -d ffs -U ffs"]
      interval: 10s
      timeout: 5s
      retries: 5
    logging: *logging
    networks:
      - opensearch-otel-demo

  # Kafka used by Checkout, Accounting, and Fraud Detection services
  kafka:
    image: ${IMAGE_NAME}:${IMAGE_VERSION}-kafka
    container_name: kafka
    build:
      context: ./
      dockerfile: ./src/kafka/Dockerfile
      cache_from:
        - ${IMAGE_NAME}:${IMAGE_VERSION}-kafka
    deploy:
      resources:
        limits:
          memory: 500M
    restart: unless-stopped
    environment:
      - KAFKA_ADVERTISED_LISTENERS=PLAINTEXT://kafka:9092
      - OTEL_EXPORTER_OTLP_ENDPOINT
      - OTEL_EXPORTER_OTLP_METRICS_TEMPORALITY_PREFERENCE
      - OTEL_RESOURCE_ATTRIBUTES
      - OTEL_SERVICE_NAME=kafka
      - KAFKA_HEAP_OPTS=-Xmx200m -Xms200m
    healthcheck:
      test: nc -z kafka 9092
      start_period: 10s
      interval: 5s
      timeout: 10s
      retries: 10
    logging: *logging
    networks:
      - opensearch-otel-demo

  # Redis used by Cart service
  redis-cart:
    image: redis:7.2-alpine
    container_name: redis-cart
    user: redis
    deploy:
      resources:
        limits:
          memory: 20M
    restart: unless-stopped
    ports:
      - "${REDIS_PORT}"
    logging: *logging
    networks:
      - opensearch-otel-demo

  # ********************
  # Telemetry Components
  # ********************
  # Jaeger
  jaeger:
    image: jaegertracing/jaeger-collector:latest
    container_name: jaeger
    command:
      - "--metrics-backend=prometheus"
      - "--es.server-urls=https://opensearch-node1:9200"
      - "--es.tls.enabled=true"
    deploy:
      resources:
        limits:
          memory: 300M
    restart: unless-stopped
    ports:
      - "${JAEGER_SERVICE_PORT}" # Jaeger UI
      - "4317" # OTLP gRPC default port
      - "14269:14269"
      - "14268:14268"
      - "14267:14267"
      - "14250:14250"
      - "9411:9411"
    environment:
      - COLLECTOR_OTLP_ENABLED=true
      - METRICS_STORAGE_TYPE=prometheus
      - SPAN_STORAGE_TYPE=opensearch
      - ES_TAGS_AS_FIELDS_ALL=true
      - ES_USERNAME=admin
      - ES_PASSWORD=${OPENSEARCH_ADMIN_PASSWORD}
      - ES_TLS_SKIP_HOST_VERIFY=true
    logging: *logging
    depends_on:
      - opensearch-dashboards
    networks:
      - opensearch-otel-demo

  jaeger-agent:
    image: jaegertracing/jaeger-agent:latest
    container_name: jaeger-agent
    hostname: jaeger-agent
    command: ["--reporter.grpc.host-port=jaeger:14250"]
    ports:
      - "${GRAFANA_SERVICE_PORT}"
      - "5775:5775/udp"
      - "6831:6831/udp"
      - "6832:6832/udp"
      - "5778:5778"
    restart: on-failure
    environment:
      - SPAN_STORAGE_TYPE=opensearch
    depends_on:
      - jaeger
    networks:
      - opensearch-otel-demo

  # Grafana
  grafana:
    image: grafana/grafana:10.2.0
    container_name: grafana
    deploy:
      resources:
        limits:
          memory: 100M
    environment:
      - "GF_INSTALL_PLUGINS=grafana-opensearch-datasource"
    volumes:
      - ./src/grafana/grafana.ini:/etc/grafana/grafana.ini
      - ./src/grafana/provisioning/:/etc/grafana/provisioning/
    ports:
      - "${GRAFANA_SERVICE_PORT}:${GRAFANA_SERVICE_PORT}"
    logging: *logging
    networks:
      - opensearch-otel-demo

  # OpenTelemetry Collector
  otelcol:
    image: otel/opentelemetry-collector-contrib:0.93.0
    container_name: otel-col
    deploy:
      resources:
        limits:
          memory: 125M
    restart: unless-stopped
    command:
      [
        "--config=/etc/otelcol-config.yml",
        "--config=/etc/otelcol-config-extras.yml",
      ]
    volumes:
      - ./src/otelcollector/otelcol-config.yml:/etc/otelcol-config.yml
      - ./src/otelcollector/otelcol-config-extras.yml:/etc/otelcol-config-extras.yml
    ports:
      - "4317" # OTLP over gRPC receiver
      - "4318:4318" # OTLP over HTTP receiver
      - "13133:13133" # health check port
      - "9464" # Prometheus exporter
      - "8888" # metrics endpoint
    depends_on:
      - jaeger-agent
      - data-prepper
    logging: *logging
    environment:
      - ENVOY_PORT
    networks:
      - opensearch-otel-demo

  # Prometheus
  prometheus:
    image: quay.io/prometheus/prometheus:v2.47.2
    container_name: prometheus
    command:
      - --web.console.templates=/etc/prometheus/consoles
      - --web.console.libraries=/etc/prometheus/console_libraries
      - --storage.tsdb.retention.time=1h
      - --config.file=/etc/prometheus/prometheus-config.yaml
      - --storage.tsdb.path=/prometheus
      - --web.enable-lifecycle
      - --web.route-prefix=/
      - --enable-feature=exemplar-storage
      - --enable-feature=otlp-write-receiver
    volumes:
      - ./src/prometheus/prometheus-config.yaml:/etc/prometheus/prometheus-config.yaml
    deploy:
      resources:
        limits:
          memory: 300M
    ports:
      - "${PROMETHEUS_SERVICE_PORT}:${PROMETHEUS_SERVICE_PORT}"
    logging: *logging
    networks:
      - opensearch-otel-demo

<<<<<<< HEAD
  # OpenSearch store - engine
  opensearch:
    image: opensearchproject/opensearch:${OPENSEARCH_VERSION}
    container_name: opensearch
=======
  opensearch-node1:
    image: opensearchproject/opensearch:latest
    container_name: opensearch-node1
>>>>>>> 239f1537
    environment:
      - cluster.name=opensearch-cluster
      - node.name=opensearch-node1
      - discovery.seed_hosts=opensearch-node1,opensearch-node2
      - cluster.initial_cluster_manager_nodes=opensearch-node1,opensearch-node2
      - bootstrap.memory_lock=true # along with the memlock settings below, disables swapping
      - "OPENSEARCH_JAVA_OPTS=-Xms512m -Xmx512m" # minimum and maximum Java heap size, recommend setting both to 50% of system RAM
    ulimits:
      memlock:
        soft: -1
        hard: -1
      nofile:
        soft: 65536 # maximum number of open files for the OpenSearch user, set to at least 65536 on modern systems
        hard: 65536
    volumes:
      - opensearch-data1:/usr/share/opensearch/data
    ports:
      - 9200:9200
      - 9600:9600 # required for Performance Analyzer
    networks:
      - opensearch-otel-demo
  
  opensearch-node2:
    image: opensearchproject/opensearch:latest
    container_name: opensearch-node2
    environment:
      - cluster.name=opensearch-cluster
      - node.name=opensearch-node2
      - discovery.seed_hosts=opensearch-node1,opensearch-node2
      - cluster.initial_cluster_manager_nodes=opensearch-node1,opensearch-node2
      - bootstrap.memory_lock=true
      - "OPENSEARCH_JAVA_OPTS=-Xms512m -Xmx512m"
      - "OPENSEARCH_INITIAL_ADMIN_PASSWORD=${OPENSEARCH_ADMIN_PASSWORD}"
    ulimits:
      memlock:
        soft: -1
        hard: -1
      nofile:
        soft: 65536
        hard: 65536
    volumes:
      - opensearch-data2:/usr/share/opensearch/data
    networks:
      - opensearch-otel-demo

  opensearch-dashboards:
    image: opensearchproject/opensearch-dashboards:latest
    container_name: opensearch-dashboards
    ports:
      - 5601:5601
    expose:
      - "5601"
    environment:
      OPENSEARCH_HOSTS: '["https://opensearch-node1:9200","https://opensearch-node2:9200"]'
    depends_on: 
      - opensearch-node1
      - opensearch-node2
    networks:
      - opensearch-otel-demo

  # OpenSearch store - dashboard
  data-prepper:
    image: opensearchproject/data-prepper:2.6.1
    container_name: dataprepper
    volumes:
      - /data/service-map/
      - ./src/dataprepper/pipelines.yaml:/usr/share/data-prepper/pipelines/pipelines.yaml
      - ./src/dataprepper/data-prepper-config.yaml:/usr/share/data-prepper/config/data-prepper-config.yaml
    ports:
      - "21890:21890"
      - "21891:21891"
      - "21892:21892"
    expose:
      - "21890"
      - "21891"
      - "21892"
    logging: *logging
    depends_on:
      - opensearch-dashboards
    networks:
      - opensearch-otel-demo

  # *****
  # Tests
  # *****
  # Frontend Tests
  frontendTests:
    image: ${IMAGE_NAME}:${IMAGE_VERSION}-frontend-tests
    container_name: frontend-tests
    build:
      context: ./
      dockerfile: ./src/frontend/Dockerfile.cypress
    profiles:
      - tests
    volumes:
      - ./src/frontend/cypress/videos:/app/cypress/videos
      - ./src/frontend/cypress/screenshots:/app/cypress/screenshots
    environment:
      - CYPRESS_baseUrl=http://${FRONTEND_ADDR}
      - FRONTEND_ADDR
      - NODE_ENV=production
    depends_on:
      - frontend
    networks:
      - opensearch-otel-demo

  # Integration Tests
  integrationTests:
    image: ${IMAGE_NAME}:${IMAGE_VERSION}-integrationTests
    container_name: integrationTests
    profiles:
      - tests
    build:
      context: ./
      dockerfile: ./test/Dockerfile
    environment:
      - AD_SERVICE_ADDR
      - CART_SERVICE_ADDR
      - CHECKOUT_SERVICE_ADDR
      - CURRENCY_SERVICE_ADDR
      - EMAIL_SERVICE_ADDR
      - PAYMENT_SERVICE_ADDR
      - PRODUCT_CATALOG_SERVICE_ADDR
      - RECOMMENDATION_SERVICE_ADDR
      - SHIPPING_SERVICE_ADDR
    depends_on:
      - adservice
      - cartservice
      - checkoutservice
      - currencyservice
      - emailservice
      - paymentservice
      - productcatalogservice
      - recommendationservice
      - shippingservice
      - quoteservice
    networks:
      - opensearch-otel-demo

  # Tracebased Tests
  traceBasedTests:
    image: ${IMAGE_NAME}:${IMAGE_VERSION}-traceBasedTests
    container_name: traceBasedTests
    profiles:
      - tests
    build:
      context: ./
      dockerfile: ./test/tracetesting/Dockerfile
    environment:
      - AD_SERVICE_ADDR
      - CART_SERVICE_ADDR
      - CHECKOUT_SERVICE_ADDR
      - CURRENCY_SERVICE_ADDR
      - EMAIL_SERVICE_ADDR
      - FRONTEND_ADDR
      - PAYMENT_SERVICE_ADDR
      - PRODUCT_CATALOG_SERVICE_ADDR
      - RECOMMENDATION_SERVICE_ADDR
      - SHIPPING_SERVICE_ADDR
      - KAFKA_SERVICE_ADDR
    extra_hosts:
      - "host.docker.internal:host-gateway"
    volumes:
      - ./test/tracetesting:/app/test/tracetesting
      - ./pb:/app/pb
    depends_on:
      tracetest-server:
        condition: service_healthy
      # adding demo services as dependencies
      frontend:
        condition: service_started
      adservice:
        condition: service_started
      cartservice:
        condition: service_started
      checkoutservice:
        condition: service_started
      currencyservice:
        condition: service_started
      emailservice:
        condition: service_started
      paymentservice:
        condition: service_started
      productcatalogservice:
        condition: service_started
      recommendationservice:
        condition: service_started
      shippingservice:
        condition: service_started
      quoteservice:
        condition: service_started
      accountingservice:
        condition: service_started
      frauddetectionservice:
        condition: service_started
    networks:
      - opensearch-otel-demo

  tracetest-server:
    image: kubeshop/tracetest:v0.14.5
    platform: linux/amd64
    container_name: tracetest-server
    profiles:
      - tests
    volumes:
      - type: bind
        source: ./test/tracetesting/tracetest-config.yaml
        target: /app/tracetest.yaml
      - type: bind
        source: ./test/tracetesting/tracetest-provision.yaml
        target: /app/provision.yaml
    command: --provisioning-file /app/provision.yaml
    ports:
      - 11633:11633
    extra_hosts:
      - "host.docker.internal:host-gateway"
    depends_on:
      tracetest-postgres:
        condition: service_healthy
      otelcol:
        condition: service_started
    healthcheck:
      test: ["CMD", "wget", "--spider", "localhost:11633"]
      interval: 1s
      timeout: 3s
      retries: 60
    networks:
      - opensearch-otel-demo

  tracetest-postgres:
    image: postgres:16.0
    container_name: tracetest-postgres
    profiles:
      - tests
    environment:
      POSTGRES_PASSWORD: postgres
      POSTGRES_USER: postgres
    healthcheck:
      test: pg_isready -U "$$POSTGRES_USER" -d "$$POSTGRES_DB"
      interval: 1s
      timeout: 5s
      retries: 60
    ports:
      - 5432
    networks:
      - opensearch-otel-demo<|MERGE_RESOLUTION|>--- conflicted
+++ resolved
@@ -770,16 +770,10 @@
     networks:
       - opensearch-otel-demo
 
-<<<<<<< HEAD
-  # OpenSearch store - engine
-  opensearch:
-    image: opensearchproject/opensearch:${OPENSEARCH_VERSION}
-    container_name: opensearch
-=======
+
   opensearch-node1:
     image: opensearchproject/opensearch:latest
     container_name: opensearch-node1
->>>>>>> 239f1537
     environment:
       - cluster.name=opensearch-cluster
       - node.name=opensearch-node1
@@ -787,6 +781,7 @@
       - cluster.initial_cluster_manager_nodes=opensearch-node1,opensearch-node2
       - bootstrap.memory_lock=true # along with the memlock settings below, disables swapping
       - "OPENSEARCH_JAVA_OPTS=-Xms512m -Xmx512m" # minimum and maximum Java heap size, recommend setting both to 50% of system RAM
+      - "OPENSEARCH_INITIAL_ADMIN_PASSWORD=${OPENSEARCH_ADMIN_PASSWORD}"
     ulimits:
       memlock:
         soft: -1
